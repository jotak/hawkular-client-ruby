--- conflicted
+++ resolved
@@ -1,11 +1,5 @@
 language: ruby
 rvm:
-  - 2.0.0
-<<<<<<< HEAD
-  - 2.1.0
-  - 2.2.0
-=======
-  - 2.2
->>>>>>> ed28dd7c
-#  - 1.9.3
-#  - jruby-19mode+  - 2.0
+  - 2.1
+  - 2.2