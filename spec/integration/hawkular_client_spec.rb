--- conflicted
+++ resolved
@@ -212,15 +212,6 @@
         helper_host(:NonSecure)
       end
 
-<<<<<<< HEAD
-      it 'Should both work the same way', :websocket do
-        feed_id = @hawkular_client.inventory.list_feeds.first
-        wf_server_resource_id = 'Local~~'
-        alerts_war_resource_id = 'Local~%2Fdeployment%3Dhawkular-alerts-actions-email.war'
-
-        WebSocketVCR.record(example, self) do
-          path = Hawkular::Inventory::CanonicalPath.new(tenant_id: 'hawkular',
-=======
       let(:options) do
         {
           host: host,
@@ -240,7 +231,7 @@
             options.merge entrypoint: host_with_scheme(host, false))
           inventory_client = @inventory_client
           remove_instance_variable(:@inventory_client)
-          @tenant_id = inventory_client.get_tenant
+          @tenant_id = 'hawkular'
           record('HawkularClient/Helpers', { tenant_id: @tenant_id }, 'get_feed') do
             @feed_id = inventory_client.list_feeds[0]
           end
@@ -262,15 +253,10 @@
 
       it 'Should both work the same way', :websocket do
         record_websocket('HawkularClient', nil, cassette_name) do
-          tenant_id = @hawkular_client.inventory_get_tenant
-          tenant_id2 = @hawkular_client.inventory.get_tenant
-          expect(tenant_id).to eql(tenant_id2)
           feed_id = @hawkular_client.inventory.list_feeds.first
           wf_server_resource_id = 'Local~~'
           status_war_resource_id = 'Local~%2Fdeployment%3Dhawkular-status.war'
-
-          path = Hawkular::Inventory::CanonicalPath.new(tenant_id: tenant_id,
->>>>>>> c3f54a2a
+          path = Hawkular::Inventory::CanonicalPath.new(tenant_id: 'hawkular',
                                                         feed_id: feed_id,
                                                         resource_ids: [wf_server_resource_id, status_war_resource_id])
           redeploy = {
